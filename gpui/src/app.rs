--- conflicted
+++ resolved
@@ -392,11 +392,6 @@
     subscriptions: HashMap<usize, Vec<Subscription>>,
     model_observations: HashMap<usize, Vec<ModelObservation>>,
     view_observations: HashMap<usize, Vec<ViewObservation>>,
-<<<<<<< HEAD
-    async_observations: HashMap<usize, postage::broadcast::Sender<()>>,
-=======
-    window_invalidations: HashMap<usize, WindowInvalidation>,
->>>>>>> d8d36a32
     presenters_and_platform_windows:
         HashMap<usize, (Rc<RefCell<Presenter>>, Box<dyn platform::Window>)>,
     debug_elements_callbacks: HashMap<usize, Box<dyn Fn(&AppContext) -> crate::json::Value>>,
@@ -438,11 +433,6 @@
             subscriptions: HashMap::new(),
             model_observations: HashMap::new(),
             view_observations: HashMap::new(),
-<<<<<<< HEAD
-            async_observations: HashMap::new(),
-=======
-            window_invalidations: HashMap::new(),
->>>>>>> d8d36a32
             presenters_and_platform_windows: HashMap::new(),
             debug_elements_callbacks: HashMap::new(),
             foreground,
@@ -918,19 +908,11 @@
             for (window_id, view_id) in dropped_views {
                 self.subscriptions.remove(&view_id);
                 self.model_observations.remove(&view_id);
-<<<<<<< HEAD
-                self.async_observations.remove(&view_id);
                 self.ctx.views.remove(&(window_id, view_id));
                 let change_focus_to = self.ctx.windows.get_mut(&window_id).and_then(|window| {
                     window
                         .invalidation
                         .get_or_insert_with(Default::default)
-=======
-                if let Some(window) = self.ctx.windows.get_mut(&window_id) {
-                    self.window_invalidations
-                        .entry(window_id)
-                        .or_default()
->>>>>>> d8d36a32
                         .removed
                         .push(view_id);
                     if window.focused_view_id == view_id {
@@ -1114,12 +1096,7 @@
         }
 
         if let Some(observations) = self.view_observations.remove(&view_id) {
-            if self
-                .ctx
-                .windows
-                .get(&window_id)
-                .map_or(false, |w| w.views.contains_key(&view_id))
-            {
+            if self.ctx.views.contains_key(&(window_id, view_id)) {
                 for mut observation in observations {
                     let alive = if let Some(mut view) = self
                         .ctx
@@ -2295,30 +2272,6 @@
     }
 }
 
-<<<<<<< HEAD
-pub struct AnyModelHandle {
-    model_id: usize,
-    ref_counts: Arc<Mutex<RefCounts>>,
-}
-
-impl<T: Entity> From<ModelHandle<T>> for AnyModelHandle {
-    fn from(handle: ModelHandle<T>) -> Self {
-        handle.ref_counts.lock().inc_entity(handle.model_id);
-        Self {
-            model_id: handle.model_id,
-            ref_counts: handle.ref_counts.clone(),
-        }
-    }
-}
-
-impl Drop for AnyModelHandle {
-    fn drop(&mut self) {
-        self.ref_counts.lock().dec_model(self.model_id);
-    }
-}
-
-=======
->>>>>>> d8d36a32
 pub struct ViewHandle<T> {
     window_id: usize,
     view_id: usize,
@@ -2560,6 +2513,26 @@
     }
 }
 
+pub struct AnyModelHandle {
+    model_id: usize,
+    ref_counts: Arc<Mutex<RefCounts>>,
+}
+
+impl<T: Entity> From<ModelHandle<T>> for AnyModelHandle {
+    fn from(handle: ModelHandle<T>) -> Self {
+        handle.ref_counts.lock().inc_entity(handle.model_id);
+        Self {
+            model_id: handle.model_id,
+            ref_counts: handle.ref_counts.clone(),
+        }
+    }
+}
+
+impl Drop for AnyModelHandle {
+    fn drop(&mut self) {
+        self.ref_counts.lock().dec_model(self.model_id);
+    }
+}
 pub struct WeakViewHandle<T> {
     window_id: usize,
     view_id: usize,
