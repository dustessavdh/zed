--- conflicted
+++ resolved
@@ -83,11 +83,8 @@
         let this = cx.view().downgrade();
         editor.update(cx, |editor, cx| {
             editor.set_soft_wrap_mode(SoftWrap::EditorWidth, cx);
-<<<<<<< HEAD
             editor.set_use_autoclose(false);
-=======
             editor.set_completion_provider(Box::new(MessageEditorCompletionProvider(this)));
->>>>>>> 0858db9e
         });
 
         let buffer = editor
