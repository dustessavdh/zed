pub mod assistant_panel;
pub mod assistant_settings;
mod codegen;
mod completion_provider;
<<<<<<< HEAD
mod prompt_library;
=======
mod model_selector;
>>>>>>> a259042f
mod prompts;
mod saved_conversation;
mod search;
mod slash_command;
mod streaming_diff;

pub use assistant_panel::AssistantPanel;

use assistant_settings::{AnthropicModel, AssistantSettings, OpenAiModel, ZedDotDevModel};
use client::{proto, Client};
use command_palette_hooks::CommandPaletteFilter;
pub(crate) use completion_provider::*;
use gpui::{actions, AppContext, Global, SharedString, UpdateGlobal};
pub(crate) use model_selector::*;
pub(crate) use saved_conversation::*;
use semantic_index::{CloudEmbeddingProvider, SemanticIndex};
use serde::{Deserialize, Serialize};
use settings::{Settings, SettingsStore};
use std::{
    fmt::{self, Display},
    sync::Arc,
};
use util::paths::EMBEDDINGS_DIR;

actions!(
    assistant,
    [
        Assist,
        Split,
        CycleMessageRole,
        QuoteSelection,
        ToggleFocus,
        ResetKey,
        InlineAssist,
        InsertActivePrompt,
        ToggleHistory,
        ApplyEdit,
        ConfirmCommand,
        ToggleModelSelector
    ]
);

#[derive(
    Copy, Clone, Debug, Default, Eq, PartialEq, PartialOrd, Ord, Hash, Serialize, Deserialize,
)]
struct MessageId(usize);

#[derive(Clone, Copy, Serialize, Deserialize, Debug, Eq, PartialEq)]
#[serde(rename_all = "lowercase")]
pub enum Role {
    User,
    Assistant,
    System,
}

impl Role {
    pub fn cycle(&mut self) {
        *self = match self {
            Role::User => Role::Assistant,
            Role::Assistant => Role::System,
            Role::System => Role::User,
        }
    }
}

impl Display for Role {
    fn fmt(&self, f: &mut fmt::Formatter<'_>) -> std::fmt::Result {
        match self {
            Role::User => write!(f, "user"),
            Role::Assistant => write!(f, "assistant"),
            Role::System => write!(f, "system"),
        }
    }
}

#[derive(Clone, Debug, Serialize, Deserialize, PartialEq)]
pub enum LanguageModel {
    ZedDotDev(ZedDotDevModel),
    OpenAi(OpenAiModel),
    Anthropic(AnthropicModel),
}

impl Default for LanguageModel {
    fn default() -> Self {
        LanguageModel::ZedDotDev(ZedDotDevModel::default())
    }
}

impl LanguageModel {
    pub fn telemetry_id(&self) -> String {
        match self {
            LanguageModel::OpenAi(model) => format!("openai/{}", model.id()),
            LanguageModel::Anthropic(model) => format!("anthropic/{}", model.id()),
            LanguageModel::ZedDotDev(model) => format!("zed.dev/{}", model.id()),
        }
    }

    pub fn display_name(&self) -> String {
        match self {
            LanguageModel::OpenAi(model) => model.display_name().into(),
            LanguageModel::Anthropic(model) => model.display_name().into(),
            LanguageModel::ZedDotDev(model) => model.display_name().into(),
        }
    }

    pub fn max_token_count(&self) -> usize {
        match self {
            LanguageModel::OpenAi(model) => model.max_token_count(),
            LanguageModel::Anthropic(model) => model.max_token_count(),
            LanguageModel::ZedDotDev(model) => model.max_token_count(),
        }
    }

    pub fn id(&self) -> &str {
        match self {
            LanguageModel::OpenAi(model) => model.id(),
            LanguageModel::Anthropic(model) => model.id(),
            LanguageModel::ZedDotDev(model) => model.id(),
        }
    }
}

#[derive(Serialize, Deserialize, Debug, Eq, PartialEq)]
pub struct LanguageModelRequestMessage {
    pub role: Role,
    pub content: String,
}

impl LanguageModelRequestMessage {
    pub fn to_proto(&self) -> proto::LanguageModelRequestMessage {
        proto::LanguageModelRequestMessage {
            role: match self.role {
                Role::User => proto::LanguageModelRole::LanguageModelUser,
                Role::Assistant => proto::LanguageModelRole::LanguageModelAssistant,
                Role::System => proto::LanguageModelRole::LanguageModelSystem,
            } as i32,
            content: self.content.clone(),
            tool_calls: Vec::new(),
            tool_call_id: None,
        }
    }
}

#[derive(Debug, Default, Serialize)]
pub struct LanguageModelRequest {
    pub model: LanguageModel,
    pub messages: Vec<LanguageModelRequestMessage>,
    pub stop: Vec<String>,
    pub temperature: f32,
}

impl LanguageModelRequest {
    pub fn to_proto(&self) -> proto::CompleteWithLanguageModel {
        proto::CompleteWithLanguageModel {
            model: self.model.id().to_string(),
            messages: self.messages.iter().map(|m| m.to_proto()).collect(),
            stop: self.stop.clone(),
            temperature: self.temperature,
            tool_choice: None,
            tools: Vec::new(),
        }
    }
}

#[derive(Serialize, Deserialize, Debug, Eq, PartialEq)]
pub struct LanguageModelResponseMessage {
    pub role: Option<Role>,
    pub content: Option<String>,
}

#[derive(Deserialize, Debug)]
pub struct LanguageModelUsage {
    pub prompt_tokens: u32,
    pub completion_tokens: u32,
    pub total_tokens: u32,
}

#[derive(Deserialize, Debug)]
pub struct LanguageModelChoiceDelta {
    pub index: u32,
    pub delta: LanguageModelResponseMessage,
    pub finish_reason: Option<String>,
}

#[derive(Clone, Debug, Serialize, Deserialize)]
struct MessageMetadata {
    role: Role,
    status: MessageStatus,
}

#[derive(Clone, Debug, Serialize, Deserialize)]
enum MessageStatus {
    Pending,
    Done,
    Error(SharedString),
}

/// The state pertaining to the Assistant.
#[derive(Default)]
struct Assistant {
    /// Whether the Assistant is enabled.
    enabled: bool,
}

impl Global for Assistant {}

impl Assistant {
    const NAMESPACE: &'static str = "assistant";

    fn set_enabled(&mut self, enabled: bool, cx: &mut AppContext) {
        if self.enabled == enabled {
            return;
        }

        self.enabled = enabled;

        if !enabled {
            CommandPaletteFilter::update_global(cx, |filter, _cx| {
                filter.hide_namespace(Self::NAMESPACE);
            });

            return;
        }

        CommandPaletteFilter::update_global(cx, |filter, _cx| {
            filter.show_namespace(Self::NAMESPACE);
        });
    }
}

pub fn init(client: Arc<Client>, cx: &mut AppContext) {
    cx.set_global(Assistant::default());
    AssistantSettings::register(cx);

    cx.spawn(|mut cx| {
        let client = client.clone();
        async move {
            let embedding_provider = CloudEmbeddingProvider::new(client.clone());
            let semantic_index = SemanticIndex::new(
                EMBEDDINGS_DIR.join("semantic-index-db.0.mdb"),
                Arc::new(embedding_provider),
                &mut cx,
            )
            .await?;
            cx.update(|cx| cx.set_global(semantic_index))
        }
    })
    .detach();
    completion_provider::init(client, cx);
    assistant_slash_command::init(cx);
    assistant_panel::init(cx);

    CommandPaletteFilter::update_global(cx, |filter, _cx| {
        filter.hide_namespace(Assistant::NAMESPACE);
    });
    Assistant::update_global(cx, |assistant, cx| {
        let settings = AssistantSettings::get_global(cx);

        assistant.set_enabled(settings.enabled, cx);
    });
    cx.observe_global::<SettingsStore>(|cx| {
        Assistant::update_global(cx, |assistant, cx| {
            let settings = AssistantSettings::get_global(cx);

            assistant.set_enabled(settings.enabled, cx);
        });
    })
    .detach();
}

#[cfg(test)]
#[ctor::ctor]
fn init_logger() {
    if std::env::var("RUST_LOG").is_ok() {
        env_logger::init();
    }
}<|MERGE_RESOLUTION|>--- conflicted
+++ resolved
@@ -2,11 +2,8 @@
 pub mod assistant_settings;
 mod codegen;
 mod completion_provider;
-<<<<<<< HEAD
+mod model_selector;
 mod prompt_library;
-=======
-mod model_selector;
->>>>>>> a259042f
 mod prompts;
 mod saved_conversation;
 mod search;
