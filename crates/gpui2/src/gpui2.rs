mod action;
mod app;
mod assets;
mod color;
mod element;
mod elements;
mod executor;
mod focusable;
mod geometry;
mod image_cache;
mod interactive;
mod keymap;
mod platform;
mod scene;
mod style;
mod styled;
mod subscription;
mod svg_renderer;
mod taffy;
#[cfg(any(test, feature = "test-support"))]
mod test;
mod text_system;
mod util;
mod view;
mod window;

mod private {
    /// A mechanism for restricting implementations of a trait to only those in GPUI.
    /// See: https://predr.ag/blog/definitive-guide-to-sealed-traits-in-rust/
    pub trait Sealed {}
}

pub use action::*;
pub use anyhow::Result;
pub use app::*;
pub use assets::*;
pub use color::*;
pub use element::*;
pub use elements::*;
pub use executor::*;
pub use focusable::*;
pub use geometry::*;
pub use gpui2_macros::*;
pub use image_cache::*;
pub use interactive::*;
pub use keymap::*;
pub use platform::*;
use private::Sealed;
pub use refineable::*;
pub use scene::*;
pub use serde;
pub use serde_json;
pub use smallvec;
pub use smol::Timer;
pub use style::*;
pub use styled::*;
pub use subscription::*;
pub use svg_renderer::*;
pub use taffy::{AvailableSpace, LayoutId};
#[cfg(any(test, feature = "test-support"))]
pub use test::*;
pub use text_system::*;
pub use util::arc_cow::ArcCow;
pub use view::*;
pub use window::*;

use derive_more::{Deref, DerefMut};
use std::{
    any::{Any, TypeId},
    borrow::{Borrow, BorrowMut},
    mem,
    ops::{Deref, DerefMut},
    sync::Arc,
};
use taffy::TaffyLayoutEngine;

type AnyBox = Box<dyn Any + Send>;

pub trait Context {
    type ModelContext<'a, T>;
    type Result<T>;

    fn build_model<T>(
        &mut self,
        build_model: impl FnOnce(&mut Self::ModelContext<'_, T>) -> T,
    ) -> Self::Result<Model<T>>
    where
        T: 'static + Send;

    fn update_model<T: 'static, R>(
        &mut self,
        handle: &Model<T>,
        update: impl FnOnce(&mut T, &mut Self::ModelContext<'_, T>) -> R,
    ) -> Self::Result<R>;
}

pub trait VisualContext: Context {
    type ViewContext<'a, 'w, V>;

    fn build_view<V>(
        &mut self,
        build_view_state: impl FnOnce(&mut Self::ViewContext<'_, '_, V>) -> V,
    ) -> Self::Result<View<V>>
    where
        V: 'static + Send;

    fn update_view<V: 'static, R>(
        &mut self,
        view: &View<V>,
        update: impl FnOnce(&mut V, &mut Self::ViewContext<'_, '_, V>) -> R,
    ) -> Self::Result<R>;
}

<<<<<<< HEAD
pub trait EntityHandle<T> {
=======
pub trait Entity<T>: Sealed {
>>>>>>> 88875fd0
    type Weak: 'static + Send;

    fn entity_id(&self) -> EntityId;
    fn downgrade(&self) -> Self::Weak;
    fn upgrade_from(weak: &Self::Weak) -> Option<Self>
    where
        Self: Sized;
}

pub enum GlobalKey {
    Numeric(usize),
    View(EntityId),
    Type(TypeId),
}

#[repr(transparent)]
pub struct MainThread<T>(T);

impl<T> Deref for MainThread<T> {
    type Target = T;

    fn deref(&self) -> &Self::Target {
        &self.0
    }
}

impl<T> DerefMut for MainThread<T> {
    fn deref_mut(&mut self) -> &mut Self::Target {
        &mut self.0
    }
}

impl<C: Context> Context for MainThread<C> {
    type ModelContext<'a, T> = MainThread<C::ModelContext<'a, T>>;
    type Result<T> = C::Result<T>;

    fn build_model<T>(
        &mut self,
        build_model: impl FnOnce(&mut Self::ModelContext<'_, T>) -> T,
    ) -> Self::Result<Model<T>>
    where
        T: 'static + Send,
    {
        self.0.build_model(|cx| {
            let cx = unsafe {
                mem::transmute::<
                    &mut C::ModelContext<'_, T>,
                    &mut MainThread<C::ModelContext<'_, T>>,
                >(cx)
            };
            build_model(cx)
        })
    }

    fn update_model<T: 'static, R>(
        &mut self,
        handle: &Model<T>,
        update: impl FnOnce(&mut T, &mut Self::ModelContext<'_, T>) -> R,
    ) -> Self::Result<R> {
        self.0.update_model(handle, |entity, cx| {
            let cx = unsafe {
                mem::transmute::<
                    &mut C::ModelContext<'_, T>,
                    &mut MainThread<C::ModelContext<'_, T>>,
                >(cx)
            };
            update(entity, cx)
        })
    }
}

impl<C: VisualContext> VisualContext for MainThread<C> {
    type ViewContext<'a, 'w, V> = MainThread<C::ViewContext<'a, 'w, V>>;

    fn build_view<V>(
        &mut self,
        build_view_state: impl FnOnce(&mut Self::ViewContext<'_, '_, V>) -> V,
    ) -> Self::Result<View<V>>
    where
        V: 'static + Send,
    {
        self.0.build_view(|cx| {
            let cx = unsafe {
                mem::transmute::<
                    &mut C::ViewContext<'_, '_, V>,
                    &mut MainThread<C::ViewContext<'_, '_, V>>,
                >(cx)
            };
            build_view_state(cx)
        })
    }

    fn update_view<V: 'static, R>(
        &mut self,
        view: &View<V>,
        update: impl FnOnce(&mut V, &mut Self::ViewContext<'_, '_, V>) -> R,
    ) -> Self::Result<R> {
        self.0.update_view(view, |view_state, cx| {
            let cx = unsafe {
                mem::transmute::<
                    &mut C::ViewContext<'_, '_, V>,
                    &mut MainThread<C::ViewContext<'_, '_, V>>,
                >(cx)
            };
            update(view_state, cx)
        })
    }
}

pub trait BorrowAppContext {
    fn with_text_style<F, R>(&mut self, style: TextStyleRefinement, f: F) -> R
    where
        F: FnOnce(&mut Self) -> R;

    fn set_global<T: Send + 'static>(&mut self, global: T);
}

impl<C> BorrowAppContext for C
where
    C: BorrowMut<AppContext>,
{
    fn with_text_style<F, R>(&mut self, style: TextStyleRefinement, f: F) -> R
    where
        F: FnOnce(&mut Self) -> R,
    {
        self.borrow_mut().push_text_style(style);
        let result = f(self);
        self.borrow_mut().pop_text_style();
        result
    }

    fn set_global<G: 'static + Send>(&mut self, global: G) {
        self.borrow_mut().set_global(global)
    }
}

pub trait EventEmitter: 'static {
    type Event: Any;
}

pub trait Flatten<T> {
    fn flatten(self) -> Result<T>;
}

impl<T> Flatten<T> for Result<Result<T>> {
    fn flatten(self) -> Result<T> {
        self?
    }
}

impl<T> Flatten<T> for Result<T> {
    fn flatten(self) -> Result<T> {
        self
    }
}

#[derive(Deref, DerefMut, Eq, PartialEq, Hash, Clone)]
pub struct SharedString(ArcCow<'static, str>);

impl Default for SharedString {
    fn default() -> Self {
        Self(ArcCow::Owned("".into()))
    }
}

impl AsRef<str> for SharedString {
    fn as_ref(&self) -> &str {
        &self.0
    }
}

impl Borrow<str> for SharedString {
    fn borrow(&self) -> &str {
        self.as_ref()
    }
}

impl std::fmt::Debug for SharedString {
    fn fmt(&self, f: &mut std::fmt::Formatter<'_>) -> std::fmt::Result {
        self.0.fmt(f)
    }
}

impl std::fmt::Display for SharedString {
    fn fmt(&self, f: &mut std::fmt::Formatter<'_>) -> std::fmt::Result {
        write!(f, "{}", self.0.as_ref())
    }
}

impl<T: Into<ArcCow<'static, str>>> From<T> for SharedString {
    fn from(value: T) -> Self {
        Self(value.into())
    }
}

pub enum Reference<'a, T> {
    Immutable(&'a T),
    Mutable(&'a mut T),
}

impl<'a, T> Deref for Reference<'a, T> {
    type Target = T;

    fn deref(&self) -> &Self::Target {
        match self {
            Reference::Immutable(target) => target,
            Reference::Mutable(target) => target,
        }
    }
}

impl<'a, T> DerefMut for Reference<'a, T> {
    fn deref_mut(&mut self) -> &mut Self::Target {
        match self {
            Reference::Immutable(_) => {
                panic!("cannot mutably deref an immutable reference. this is a bug in GPUI.");
            }
            Reference::Mutable(target) => target,
        }
    }
}

pub(crate) struct MainThreadOnly<T: ?Sized> {
    executor: Executor,
    value: Arc<T>,
}

impl<T: ?Sized> Clone for MainThreadOnly<T> {
    fn clone(&self) -> Self {
        Self {
            executor: self.executor.clone(),
            value: self.value.clone(),
        }
    }
}

/// Allows a value to be accessed only on the main thread, allowing a non-`Send` type
/// to become `Send`.
impl<T: 'static + ?Sized> MainThreadOnly<T> {
    pub(crate) fn new(value: Arc<T>, executor: Executor) -> Self {
        Self { executor, value }
    }

    pub(crate) fn borrow_on_main_thread(&self) -> &T {
        assert!(self.executor.is_main_thread());
        &self.value
    }
}

unsafe impl<T: ?Sized> Send for MainThreadOnly<T> {}<|MERGE_RESOLUTION|>--- conflicted
+++ resolved
@@ -111,11 +111,7 @@
     ) -> Self::Result<R>;
 }
 
-<<<<<<< HEAD
-pub trait EntityHandle<T> {
-=======
 pub trait Entity<T>: Sealed {
->>>>>>> 88875fd0
     type Weak: 'static + Send;
 
     fn entity_id(&self) -> EntityId;
