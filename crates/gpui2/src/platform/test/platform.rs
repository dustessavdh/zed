use crate::{
    AnyWindowHandle, BackgroundExecutor, ClipboardItem, CursorStyle, DisplayId, ForegroundExecutor,
    Platform, PlatformDisplay, PlatformTextSystem, TestDisplay, TestWindow, WindowOptions,
};
use anyhow::{anyhow, Result};
use collections::VecDeque;
use futures::channel::oneshot;
use parking_lot::Mutex;
use std::{
    cell::RefCell,
    path::PathBuf,
    rc::{Rc, Weak},
    sync::Arc,
};

pub struct TestPlatform {
    background_executor: BackgroundExecutor,
    foreground_executor: ForegroundExecutor,

    active_window: Arc<Mutex<Option<AnyWindowHandle>>>,
    active_display: Rc<dyn PlatformDisplay>,
    active_cursor: Mutex<CursorStyle>,
    current_clipboard_item: Mutex<Option<ClipboardItem>>,
    pub(crate) prompts: RefCell<TestPrompts>,
    weak: Weak<Self>,
}

#[derive(Default)]
pub(crate) struct TestPrompts {
    multiple_choice: VecDeque<oneshot::Sender<usize>>,
    new_path: VecDeque<(PathBuf, oneshot::Sender<Option<PathBuf>>)>,
}

impl TestPlatform {
    pub fn new(executor: BackgroundExecutor, foreground_executor: ForegroundExecutor) -> Rc<Self> {
        Rc::new_cyclic(|weak| TestPlatform {
            background_executor: executor,
            foreground_executor,
            prompts: Default::default(),
            active_cursor: Default::default(),
            active_display: Rc::new(TestDisplay::new()),
            active_window: Default::default(),
            current_clipboard_item: Mutex::new(None),
            weak: weak.clone(),
        })
    }

    pub(crate) fn simulate_new_path_selection(
        &self,
        select_path: impl FnOnce(&std::path::Path) -> Option<std::path::PathBuf>,
    ) {
        let (path, tx) = self
            .prompts
            .borrow_mut()
            .new_path
            .pop_front()
            .expect("no pending new path prompt");
        tx.send(select_path(&path)).ok();
    }

    pub(crate) fn simulate_prompt_answer(&self, response_ix: usize) {
        let tx = self
            .prompts
            .borrow_mut()
            .multiple_choice
            .pop_front()
            .expect("no pending multiple choice prompt");
        tx.send(response_ix).ok();
    }

    pub(crate) fn has_pending_prompt(&self) -> bool {
        !self.prompts.borrow().multiple_choice.is_empty()
    }

    pub(crate) fn prompt(&self) -> oneshot::Receiver<usize> {
        let (tx, rx) = oneshot::channel();
        self.prompts.borrow_mut().multiple_choice.push_back(tx);
        rx
    }
}

// todo!("implement out what our tests needed in GPUI 1")
impl Platform for TestPlatform {
    fn background_executor(&self) -> BackgroundExecutor {
        self.background_executor.clone()
    }

    fn foreground_executor(&self) -> ForegroundExecutor {
        self.foreground_executor.clone()
    }

    fn text_system(&self) -> Arc<dyn PlatformTextSystem> {
        Arc::new(crate::platform::mac::MacTextSystem::new())
    }

    fn run(&self, _on_finish_launching: Box<dyn FnOnce()>) {
        unimplemented!()
    }

    fn quit(&self) {}

    fn restart(&self) {
        unimplemented!()
    }

    fn activate(&self, _ignoring_other_apps: bool) {
        unimplemented!()
    }

    fn hide(&self) {
        unimplemented!()
    }

    fn hide_other_apps(&self) {
        unimplemented!()
    }

    fn unhide_other_apps(&self) {
        unimplemented!()
    }

    fn displays(&self) -> Vec<std::rc::Rc<dyn crate::PlatformDisplay>> {
        vec![self.active_display.clone()]
    }

    fn display(&self, id: DisplayId) -> Option<std::rc::Rc<dyn crate::PlatformDisplay>> {
        self.displays().iter().find(|d| d.id() == id).cloned()
    }

    fn main_window(&self) -> Option<crate::AnyWindowHandle> {
        unimplemented!()
    }

    fn open_window(
        &self,
        handle: AnyWindowHandle,
        options: WindowOptions,
    ) -> Box<dyn crate::PlatformWindow> {
        *self.active_window.lock() = Some(handle);
        Box::new(TestWindow::new(
            options,
            self.weak.clone(),
            self.active_display.clone(),
        ))
    }

    fn set_display_link_output_callback(
        &self,
        _display_id: DisplayId,
        mut callback: Box<dyn FnMut(&crate::VideoTimestamp, &crate::VideoTimestamp) + Send>,
    ) {
<<<<<<< HEAD
        unimplemented!()
    }

    fn start_display_link(&self, _display_id: DisplayId) {
        unimplemented!()
    }

    // fn stop_display_link(&self, _display_id: DisplayId) {
    //     unimplemented!()
    // }
=======
        let timestamp = crate::VideoTimestamp {
            version: 0,
            video_time_scale: 0,
            video_time: 0,
            host_time: 0,
            rate_scalar: 0.0,
            video_refresh_period: 0,
            smpte_time: crate::SmtpeTime::default(),
            flags: 0,
            reserved: 0,
        };
        callback(&timestamp, &timestamp)
    }

    fn start_display_link(&self, _display_id: DisplayId) {}

    fn stop_display_link(&self, _display_id: DisplayId) {}
>>>>>>> f6a7a6c4

    fn open_url(&self, _url: &str) {
        unimplemented!()
    }

    fn on_open_urls(&self, _callback: Box<dyn FnMut(Vec<String>)>) {
        unimplemented!()
    }

    fn prompt_for_paths(
        &self,
        _options: crate::PathPromptOptions,
    ) -> oneshot::Receiver<Option<Vec<std::path::PathBuf>>> {
        unimplemented!()
    }

    fn prompt_for_new_path(
        &self,
        directory: &std::path::Path,
    ) -> oneshot::Receiver<Option<std::path::PathBuf>> {
        let (tx, rx) = oneshot::channel();
        self.prompts
            .borrow_mut()
            .new_path
            .push_back((directory.to_path_buf(), tx));
        rx
    }

    fn reveal_path(&self, _path: &std::path::Path) {
        unimplemented!()
    }

    fn on_become_active(&self, _callback: Box<dyn FnMut()>) {}

    fn on_resign_active(&self, _callback: Box<dyn FnMut()>) {}

    fn on_quit(&self, _callback: Box<dyn FnMut()>) {}

    fn on_reopen(&self, _callback: Box<dyn FnMut()>) {
        unimplemented!()
    }

    fn on_event(&self, _callback: Box<dyn FnMut(crate::InputEvent) -> bool>) {
        unimplemented!()
    }

    fn os_name(&self) -> &'static str {
        "test"
    }

    fn os_version(&self) -> Result<crate::SemanticVersion> {
        Err(anyhow!("os_version called on TestPlatform"))
    }

    fn app_version(&self) -> Result<crate::SemanticVersion> {
        Err(anyhow!("app_version called on TestPlatform"))
    }

    fn app_path(&self) -> Result<std::path::PathBuf> {
        unimplemented!()
    }

    fn local_timezone(&self) -> time::UtcOffset {
        unimplemented!()
    }

    fn path_for_auxiliary_executable(&self, _name: &str) -> Result<std::path::PathBuf> {
        unimplemented!()
    }

    fn set_cursor_style(&self, style: crate::CursorStyle) {
        *self.active_cursor.lock() = style;
    }

    fn should_auto_hide_scrollbars(&self) -> bool {
        // todo()
        true
    }

    fn write_to_clipboard(&self, item: ClipboardItem) {
        *self.current_clipboard_item.lock() = Some(item);
    }

    fn read_from_clipboard(&self) -> Option<ClipboardItem> {
        self.current_clipboard_item.lock().clone()
    }

    fn write_credentials(&self, _url: &str, _username: &str, _password: &[u8]) -> Result<()> {
        Ok(())
    }

    fn read_credentials(&self, _url: &str) -> Result<Option<(String, Vec<u8>)>> {
        Ok(None)
    }

    fn delete_credentials(&self, _url: &str) -> Result<()> {
        Ok(())
    }
}<|MERGE_RESOLUTION|>--- conflicted
+++ resolved
@@ -149,18 +149,6 @@
         _display_id: DisplayId,
         mut callback: Box<dyn FnMut(&crate::VideoTimestamp, &crate::VideoTimestamp) + Send>,
     ) {
-<<<<<<< HEAD
-        unimplemented!()
-    }
-
-    fn start_display_link(&self, _display_id: DisplayId) {
-        unimplemented!()
-    }
-
-    // fn stop_display_link(&self, _display_id: DisplayId) {
-    //     unimplemented!()
-    // }
-=======
         let timestamp = crate::VideoTimestamp {
             version: 0,
             video_time_scale: 0,
@@ -177,8 +165,7 @@
 
     fn start_display_link(&self, _display_id: DisplayId) {}
 
-    fn stop_display_link(&self, _display_id: DisplayId) {}
->>>>>>> f6a7a6c4
+    // fn stop_display_link(&self, _display_id: DisplayId) {}
 
     fn open_url(&self, _url: &str) {
         unimplemented!()
