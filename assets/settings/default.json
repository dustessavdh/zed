{
  // The name of the Zed theme to use for the UI
  "theme": "One Dark",
  // The name of a base set of key bindings to use.
  // This setting can take four values, each named after another
  // text editor:
  //
  // 1. "VSCode"
  // 2. "JetBrains"
  // 3. "SublimeText"
  // 4. "Atom"
  "base_keymap": "VSCode",
  // Features that can be globally enabled or disabled
  "features": {
    // Show Copilot icon in status bar
    "copilot": true
  },
  // The name of a font to use for rendering text in the editor
  "buffer_font_family": "Zed Mono",
  // The OpenType features to enable for text in the editor.
  "buffer_font_features": {
    // Disable ligatures:
    // "calt": false
  },
  // The default font size for text in the editor
  "buffer_font_size": 15,
  // Set the buffer's line height.
  // May take 3 values:
  //  1. Use a line height that's comfortable for reading (1.618)
  //         "line_height": "comfortable"
  //  2. Use a standard line height, (1.3)
  //         "line_height": "standard",
  //  3. Use a custom line height
  //         "line_height": {
  //           "custom": 2
  //         },
  "buffer_line_height": "comfortable",
  // The name of a font to use for rendering text in the UI
  "ui_font_family": "Zed Sans",
  // The OpenType features to enable for text in the UI
  "ui_font_features": {
    // Disable ligatures:
    "calt": false
  },
  // The default font size for text in the UI
  "ui_font_size": 16,
  // The factor to grow the active pane by. Defaults to 1.0
  // which gives the same size as all other panes.
  "active_pane_magnification": 1.0,
  // Whether to enable vim modes and key bindings
  "vim_mode": false,
  // Whether to show the informational hover box when moving the mouse
  // over symbols in the editor.
  "hover_popover_enabled": true,
  // Whether to confirm before quitting Zed.
  "confirm_quit": false,
  // Whether the cursor blinks in the editor.
  "cursor_blink": true,
  // Whether to pop the completions menu while typing in an editor without
  // explicitly requesting it.
  "show_completions_on_input": true,
  // Whether to display inline and alongside documentation for items in the
  // completions menu
  "show_completion_documentation": true,
  // The debounce delay before re-querying the language server for completion
  // documentation when not included in original completion list.
  "completion_documentation_secondary_query_debounce": 300,
  // Whether to show wrap guides in the editor. Setting this to true will
  // show a guide at the 'preferred_line_length' value if softwrap is set to
  // 'preferred_line_length', and will show any additional guides as specified
  // by the 'wrap_guides' setting.
  "show_wrap_guides": true,
  // Character counts at which to show wrap guides in the editor.
  "wrap_guides": [],
  // Hide the values of in variables from visual display in private files
  "redact_private_values": false,
  // Globs to match against file paths to determine if a file is private.
  "private_files": [
    "**/.env*",
    "**/*.pem",
    "**/*.key",
    "**/*.cert",
    "**/*.crt",
    "**/secrets.yml"
  ],
  // Whether to use additional LSP queries to format (and amend) the code after
  // every "trigger" symbol input, defined by LSP server capabilities.
  "use_on_type_format": true,
  // Whether to automatically type closing characters for you. For example,
  // when you type (, Zed will automatically add a closing ) at the correct position.
  "use_autoclose": true,
  // Controls whether copilot provides suggestion immediately
  // or waits for a `copilot::Toggle`
  "show_copilot_suggestions": true,
  // Whether to show tabs and spaces in the editor.
  // This setting can take three values:
  //
  // 1. Draw tabs and spaces only for the selected text (default):
  //    "selection"
  // 2. Do not draw any tabs or spaces:
  //   "none"
  // 3. Draw all invisible symbols:
  //   "all"
  "show_whitespaces": "selection",
  // Settings related to calls in Zed
  "calls": {
    // Join calls with the microphone live by default
    "mute_on_join": false,
    // Share your project when you are the first to join a channel
    "share_on_join": true
  },
  // Toolbar related settings
  "toolbar": {
    // Whether to show breadcrumbs.
    "breadcrumbs": true,
    // Whether to show quick action buttons.
    "quick_actions": true
  },
  // Scrollbar related settings
  "scrollbar": {
    // When to show the scrollbar in the editor.
    // This setting can take four values:
    //
    // 1. Show the scrollbar if there's important information or
    //    follow the system's configured behavior (default):
    //   "auto"
    // 2. Match the system's configured behavior:
    //    "system"
    // 3. Always show the scrollbar:
    //    "always"
    // 4. Never show the scrollbar:
    //    "never"
    "show": "auto",
    // Whether to show git diff indicators in the scrollbar.
    "git_diff": true,
    // Whether to show selections in the scrollbar.
    "selections": true,
    // Whether to show symbols selections in the scrollbar.
    "symbols_selections": true,
    // Whether to show diagnostic indicators in the scrollbar.
    "diagnostics": true
  },
  "gutter": {
    // Whether to show line numbers in the gutter.
    "line_numbers": true,
    // Whether to show code action buttons in the gutter.
    "code_actions": true,
    // Whether to show fold buttons in the gutter.
    "folds": true
  },
  // The number of lines to keep above/below the cursor when scrolling.
  "vertical_scroll_margin": 3,
  "relative_line_numbers": false,
  // When to populate a new search's query based on the text under the cursor.
  // This setting can take the following three values:
  //
  // 1. Always populate the search query with the word under the cursor (default).
  //    "always"
  // 2. Only populate the search query when there is text selected
  //    "selection"
  // 3. Never populate the search query
  //    "never"
  "seed_search_query_from_cursor": "always",
  // Inlay hint related settings
  "inlay_hints": {
    // Global switch to toggle hints on and off, switched off by default.
    "enabled": false,
    // Toggle certain types of hints on and off, all switched on by default.
    "show_type_hints": true,
    "show_parameter_hints": true,
    // Corresponds to null/None LSP hint type value.
    "show_other_hints": true,
    // Time to wait after editing the buffer, before requesting the hints,
    // set to 0 to disable debouncing.
    "edit_debounce_ms": 700,
    // Time to wait after scrolling the buffer, before requesting the hints,
    // set to 0 to disable debouncing.
    "scroll_debounce_ms": 50
  },
  "project_panel": {
    // Default width of the project panel.
    "default_width": 240,
    // Where to dock project panel. Can be 'left' or 'right'.
    "dock": "left",
    // Whether to show file icons in the project panel.
    "file_icons": true,
    // Whether to show folder icons or chevrons for directories in the project panel.
    "folder_icons": true,
    // Whether to show the git status in the project panel.
    "git_status": true,
    // Amount of indentation for nested items.
    "indent_size": 20,
    // Whether to reveal it in the project panel automatically,
    // when a corresponding project entry becomes active.
    // Gitignored entries are never auto revealed.
    "auto_reveal_entries": true
  },
  "collaboration_panel": {
    // Whether to show the collaboration panel button in the status bar.
    "button": true,
    // Where to dock channels panel. Can be 'left' or 'right'.
    "dock": "left",
    // Default width of the channels panel.
    "default_width": 240
  },
  "chat_panel": {
    // Whether to show the collaboration panel button in the status bar.
    "button": true,
    // Where to dock channels panel. Can be 'left' or 'right'.
    "dock": "right",
    // Default width of the channels panel.
    "default_width": 240
  },
  "notification_panel": {
    // Whether to show the collaboration panel button in the status bar.
    "button": true,
    // Where to dock channels panel. Can be 'left' or 'right'.
    "dock": "right",
    // Default width of the channels panel.
    "default_width": 380
  },
  "assistant": {
    // Version of this setting.
    "version": "1",
    // Whether to show the assistant panel button in the status bar.
    "button": true,
    // Where to dock the assistant. Can be 'left', 'right' or 'bottom'.
    "dock": "right",
    // Default width when the assistant is docked to the left or right.
    "default_width": 640,
    // Default height when the assistant is docked to the bottom.
    "default_height": 320,
<<<<<<< HEAD
    // AI provider.
    "provider": {
      "name": "zed.dev",
      // The default model to use when starting new conversations. This
      // setting can take three values:
      //
      // 1. "gpt-3.5-turbo"
      // 2. "gpt-4"
      // 3. "gpt-4-turbo-preview"
      "default_model": "gpt-4-turbo-preview"
=======
    // Deprecated: Please use `provider.api_url` instead.
    // The default OpenAI API endpoint to use when starting new conversations.
    "openai_api_url": "https://api.openai.com/v1",
    // Deprecated: Please use `provider.default_model` instead.
    // The default OpenAI model to use when starting new conversations. This
    // setting can take three values:
    //
    // 1. "gpt-3.5-turbo-0613""
    // 2. "gpt-4-0613""
    // 3. "gpt-4-1106-preview"
    "default_open_ai_model": "gpt-4-1106-preview",
    "provider": {
      "type": "openai",
      // The default OpenAI API endpoint to use when starting new conversations.
      "api_url": "https://api.openai.com/v1",
      // The default OpenAI model to use when starting new conversations. This
      // setting can take three values:
      //
      // 1. "gpt-3.5-turbo-0613""
      // 2. "gpt-4-0613""
      // 3. "gpt-4-1106-preview"
      "default_model": "gpt-4-1106-preview"
>>>>>>> af87fb98
    }
  },
  // Whether the screen sharing icon is shown in the os status bar.
  "show_call_status_icon": true,
  // Whether to use language servers to provide code intelligence.
  "enable_language_server": true,
  // When to automatically save edited buffers. This setting can
  // take four values.
  //
  // 1. Never automatically save:
  //     "autosave": "off",
  // 2. Save when changing focus away from the Zed window:
  //     "autosave": "on_window_change",
  // 3. Save when changing focus away from a specific buffer:
  //     "autosave": "on_focus_change",
  // 4. Save when idle for a certain amount of time:
  //     "autosave": { "after_delay": {"milliseconds": 500} },
  "autosave": "off",
  // Settings related to the editor's tabs
  "tabs": {
    // Show git status colors in the editor tabs.
    "git_status": false,
    // Position of the close button on the editor tabs.
    "close_position": "right"
  },
  // Whether or not to remove any trailing whitespace from lines of a buffer
  // before saving it.
  "remove_trailing_whitespace_on_save": true,
  // Whether to start a new line with a comment when a previous line is a comment as well.
  "extend_comment_on_newline": true,
  // Whether or not to ensure there's a single newline at the end of a buffer
  // when saving it.
  "ensure_final_newline_on_save": true,
  // Whether or not to perform a buffer format before saving
  "format_on_save": "on",
  // How to perform a buffer format. This setting can take 4 values:
  //
  // 1. Format code using the current language server:
  //     "formatter": "language_server"
  // 2. Format code using an external command:
  //     "formatter": {
  //       "external": {
  //         "command": "prettier",
  //         "arguments": ["--stdin-filepath", "{buffer_path}"]
  //       }
  //     }
  // 3. Format code using Zed's Prettier integration:
  //     "formatter": "prettier"
  // 4. Default. Format files using Zed's Prettier integration (if applicable),
  //    or falling back to formatting via language server:
  //     "formatter": "auto"
  "formatter": "auto",
  // How to soft-wrap long lines of text. This setting can take
  // three values:
  //
  // 1. Do not soft wrap.
  //      "soft_wrap": "none",
  // 2. Soft wrap lines that overflow the editor:
  //      "soft_wrap": "editor_width",
  // 3. Soft wrap lines at the preferred line length
  //      "soft_wrap": "preferred_line_length",
  "soft_wrap": "none",
  // The column at which to soft-wrap lines, for buffers where soft-wrap
  // is enabled.
  "preferred_line_length": 80,
  // Whether to indent lines using tab characters, as opposed to multiple
  // spaces.
  "hard_tabs": false,
  // How many columns a tab should occupy.
  "tab_size": 4,
  // Control what info is collected by Zed.
  "telemetry": {
    // Send debug info like crash reports.
    "diagnostics": true,
    // Send anonymized usage data like what languages you're using Zed with.
    "metrics": true
  },
  // Automatically update Zed
  "auto_update": true,
  // Diagnostics configuration.
  "diagnostics": {
    // Whether to show warnings or not by default.
    "include_warnings": true
  },
  // Add files or globs of files that will be excluded by Zed entirely:
  // they will be skipped during FS scan(s), file tree and file search
  // will lack the corresponding file entries.
  "file_scan_exclusions": [
    "**/.git",
    "**/.svn",
    "**/.hg",
    "**/CVS",
    "**/.DS_Store",
    "**/Thumbs.db",
    "**/.classpath",
    "**/.settings"
  ],
  // Git gutter behavior configuration.
  "git": {
    // Control whether the git gutter is shown. May take 2 values:
    // 1. Show the gutter
    //      "git_gutter": "tracked_files"
    // 2. Hide the gutter
    //      "git_gutter": "hide"
    "git_gutter": "tracked_files"
  },
  "copilot": {
    // The set of glob patterns for which copilot should be disabled
    // in any matching file.
    "disabled_globs": [".env"]
  },
  // Settings specific to journaling
  "journal": {
    // The path of the directory where journal entries are stored
    "path": "~",
    // What format to display the hours in
    // May take 2 values:
    // 1. hour12
    // 2. hour24
    "hour_format": "hour12"
  },
  // Settings specific to the terminal
  "terminal": {
    // What shell to use when opening a terminal. May take 3 values:
    // 1. Use the system's default terminal configuration in /etc/passwd
    //      "shell": "system"
    // 2. A program:
    //      "shell": {
    //        "program": "sh"
    //      }
    // 3. A program with arguments:
    //     "shell": {
    //         "with_arguments": {
    //           "program": "/bin/bash",
    //           "arguments": ["--login"]
    //         }
    //     }
    "shell": "system",
    // Where to dock terminals panel. Can be 'left', 'right', 'bottom'.
    "dock": "bottom",
    // Default width when the terminal is docked to the left or right.
    "default_width": 640,
    // Default height when the terminal is docked to the bottom.
    "default_height": 320,
    // What working directory to use when launching the terminal.
    // May take 4 values:
    // 1. Use the current file's project directory.  Will Fallback to the
    //    first project directory strategy if unsuccessful
    //      "working_directory": "current_project_directory"
    // 2. Use the first project in this workspace's directory
    //      "working_directory": "first_project_directory"
    // 3. Always use this platform's home directory (if we can find it)
    //     "working_directory": "always_home"
    // 4. Always use a specific directory. This value will be shell expanded.
    //    If this path is not a valid directory the terminal will default to
    //    this platform's home directory  (if we can find it)
    //      "working_directory": {
    //        "always": {
    //          "directory": "~/zed/projects/"
    //        }
    //      }
    "working_directory": "current_project_directory",
    // Set the cursor blinking behavior in the terminal.
    // May take 3 values:
    //  1. Never blink the cursor, ignoring the terminal mode
    //         "blinking": "off",
    //  2. Default the cursor blink to off, but allow the terminal to
    //     set blinking
    //         "blinking": "terminal_controlled",
    //  3. Always blink the cursor, ignoring the terminal mode
    //         "blinking": "on",
    "blinking": "terminal_controlled",
    // Set whether Alternate Scroll mode (code: ?1007) is active by default.
    // Alternate Scroll mode converts mouse scroll events into up / down key
    // presses when in the alternate screen (e.g. when running applications
    // like vim or  less). The terminal can still set and unset this mode.
    // May take 2 values:
    //  1. Default alternate scroll mode to on
    //         "alternate_scroll": "on",
    //  2. Default alternate scroll mode to off
    //         "alternate_scroll": "off",
    "alternate_scroll": "off",
    // Set whether the option key behaves as the meta key.
    // May take 2 values:
    //  1. Rely on default platform handling of option key, on macOS
    //     this means generating certain unicode characters
    //         "option_to_meta": false,
    //  2. Make the option keys behave as a 'meta' key, e.g. for emacs
    //         "option_to_meta": true,
    "option_as_meta": false,
    // Whether or not selecting text in the terminal will automatically
    // copy to the system clipboard.
    "copy_on_select": false,
    // Any key-value pairs added to this list will be added to the terminal's
    // environment. Use `:` to separate multiple values.
    "env": {
      // "KEY": "value1:value2"
    },
    // Set the terminal's line height.
    // May take 3 values:
    //  1. Use a line height that's comfortable for reading, 1.618
    //         "line_height": "comfortable"
    //  2. Use a standard line height, 1.3. This option is useful for TUIs,
    //      particularly if they use box characters
    //         "line_height": "standard",
    //  3. Use a custom line height.
    //         "line_height": {
    //           "custom": 2
    //         },
    "line_height": "comfortable",
    // Activate the python virtual environment, if one is found, in the
    // terminal's working directory (as resolved by the working_directory
    // setting). Set this to "off" to disable this behavior.
    "detect_venv": {
      "on": {
        // Default directories to search for virtual environments, relative
        // to the current working directory. We recommend overriding this
        // in your project's settings, rather than globally.
        "directories": [".env", "env", ".venv", "venv"],
        // Can also be 'csh', 'fish', and `nushell`
        "activate_script": "default"
      }
    },
    "toolbar": {
      // Whether to display the terminal title in its toolbar.
      "title": true
    }
    // Set the terminal's font size. If this option is not included,
    // the terminal will default to matching the buffer's font size.
    // "font_size": 15,
    // Set the terminal's font family. If this option is not included,
    // the terminal will default to matching the buffer's font family.
    // "font_family": "Zed Mono",
    // Sets the maximum number of lines in the terminal's scrollback buffer.
    // Default: 10_000, maximum: 100_000 (all bigger values set will be treated as 100_000), 0 disables the scrolling.
    // Existing terminals will not pick up this change until they are recreated.
    // "max_scroll_history_lines": 10000,
  },
  // Settings specific to our elixir integration
  "elixir": {
    // Change the LSP zed uses for elixir.
    // Note that changing this setting requires a restart of Zed
    // to take effect.
    //
    // May take 3 values:
    //  1. Use the standard ElixirLS, this is the default
    //         "lsp": "elixir_ls"
    //  2. Use the experimental NextLs
    //         "lsp": "next_ls",
    //  3. Use a language server installed locally on your machine:
    //         "lsp": {
    //           "local": {
    //             "path": "~/next-ls/bin/start",
    //             "arguments": ["--stdio"]
    //            }
    //          },
    //
    "lsp": "elixir_ls"
  },
  // Settings specific to our deno integration
  "deno": {
    "enable": false
  },
  "code_actions_on_format": {},
  // Different settings for specific languages.
  "languages": {
    "Plain Text": {
      "soft_wrap": "preferred_line_length"
    },
    "Elixir": {
      "tab_size": 2
    },
    "Gleam": {
      "tab_size": 2
    },
    "Go": {
      "tab_size": 4,
      "hard_tabs": true,
      "code_actions_on_format": {
        "source.organizeImports": true
      }
    },
    "Markdown": {
      "tab_size": 2,
      "soft_wrap": "preferred_line_length"
    },
    "JavaScript": {
      "tab_size": 2
    },
    "Terraform": {
      "tab_size": 2
    },
    "TypeScript": {
      "tab_size": 2
    },
    "TSX": {
      "tab_size": 2
    },
    "YAML": {
      "tab_size": 2
    },
    "JSON": {
      "tab_size": 2
    },
    "OCaml": {
      "tab_size": 2
    },
    "OCaml Interface": {
      "tab_size": 2
    }
  },
  // Zed's Prettier integration settings.
  // If Prettier is enabled, Zed will use this its Prettier instance for any applicable file, if
  // project has no other Prettier installed.
  "prettier": {
    // Use regular Prettier json configuration:
    // "trailingComma": "es5",
    // "tabWidth": 4,
    // "semi": false,
    // "singleQuote": true
  },
  // LSP Specific settings.
  "lsp": {
    // Specify the LSP name as a key here.
    // "rust-analyzer": {
    //     // These initialization options are merged into Zed's defaults
    //     "initialization_options": {
    //         "check": {
    //             "command": "clippy" // rust-analyzer.check.command (default: "check")
    //         }
    //     }
    // }
  },
  // Vim settings
  "vim": {
    "use_system_clipboard": "always",
    "use_multiline_find": false
  },
  // The server to connect to. If the environment variable
  // ZED_SERVER_URL is set, it will override this setting.
  "server_url": "https://zed.dev",
  // Settings overrides to use when using Zed Preview.
  // Mostly useful for developers who are managing multiple instances of Zed.
  "preview": {
    // "theme": "Andromeda"
  },
  // Settings overrides to use when using Zed Nightly.
  // Mostly useful for developers who are managing multiple instances of Zed.
  "nightly": {
    // "theme": "Andromeda"
  },
  // Settings overrides to use when using Zed Stable.
  // Mostly useful for developers who are managing multiple instances of Zed.
  "stable": {
    // "theme": "Andromeda"
  },
  // Settings overrides to use when using Zed Dev.
  // Mostly useful for developers who are managing multiple instances of Zed.
  "dev": {
    // "theme": "Andromeda"
  }
}<|MERGE_RESOLUTION|>--- conflicted
+++ resolved
@@ -230,7 +230,6 @@
     "default_width": 640,
     // Default height when the assistant is docked to the bottom.
     "default_height": 320,
-<<<<<<< HEAD
     // AI provider.
     "provider": {
       "name": "zed.dev",
@@ -241,30 +240,6 @@
       // 2. "gpt-4"
       // 3. "gpt-4-turbo-preview"
       "default_model": "gpt-4-turbo-preview"
-=======
-    // Deprecated: Please use `provider.api_url` instead.
-    // The default OpenAI API endpoint to use when starting new conversations.
-    "openai_api_url": "https://api.openai.com/v1",
-    // Deprecated: Please use `provider.default_model` instead.
-    // The default OpenAI model to use when starting new conversations. This
-    // setting can take three values:
-    //
-    // 1. "gpt-3.5-turbo-0613""
-    // 2. "gpt-4-0613""
-    // 3. "gpt-4-1106-preview"
-    "default_open_ai_model": "gpt-4-1106-preview",
-    "provider": {
-      "type": "openai",
-      // The default OpenAI API endpoint to use when starting new conversations.
-      "api_url": "https://api.openai.com/v1",
-      // The default OpenAI model to use when starting new conversations. This
-      // setting can take three values:
-      //
-      // 1. "gpt-3.5-turbo-0613""
-      // 2. "gpt-4-0613""
-      // 3. "gpt-4-1106-preview"
-      "default_model": "gpt-4-1106-preview"
->>>>>>> af87fb98
     }
   },
   // Whether the screen sharing icon is shown in the os status bar.
